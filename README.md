--- conflicted
+++ resolved
@@ -5,7 +5,6 @@
 - `GET /` – returns a short JSON payload describing the service status.
 - `GET /healthz` – returns `204 No Content`, which is useful for health checks.
 
-<<<<<<< HEAD
 ## Running locally
 
 1. Ensure you have Go 1.21 or newer installed.
@@ -17,7 +16,6 @@
    ```
 
 By default the server listens on port `8080`. Set the `PORT` environment variable to change the listen port, for example `PORT=9090 go run .`.
-=======
 ## Getting started
 
 1. Ensure you have Go 1.21 or newer installed.
@@ -29,7 +27,6 @@
 ```
 
 By default the server listens on port `8080`. Set the `PORT` environment variable to change the listen port, e.g. `PORT=9090 go run .`.
->>>>>>> 0b77cef6
 
 ### Testing the endpoints
 
@@ -43,7 +40,6 @@
 # HTTP/1.1 204 No Content
 ```
 
-<<<<<<< HEAD
 ## Containerization with Docker
 
 A multi-stage Dockerfile is included so you can build a compact container image for the service.
@@ -66,47 +62,4 @@
 docker run --rm -e PORT=9090 -p 9090:9090 golang-generic
 ```
 
-This environment cannot host public services, but the resulting image can be deployed to any container platform or your own infrastructure.
-=======
-## Deployment
-
-The development environment for this exercise does not provide a publicly accessible network endpoint, so the service cannot be hosted for external access from a web browser. However, the project is ready to be deployed anywhere Go applications can run (for example Fly.io, Render, Railway, or a small VM). Deploying it typically involves building the binary with `go build .` and running it on a server that exposes the chosen port to the internet.
-
-### Automated deployment with GitHub Actions (Fly.io)
-
-This repository includes a GitHub Actions workflow (`.github/workflows/deploy.yml`) and a Fly.io application definition (`fly.toml`) so you can automatically deploy the service to Fly.io from your own GitHub account.
-
-1. [Create a Fly.io account](https://fly.io) and install the `flyctl` CLI locally.
-2. Create a new Fly.io application for the service:
-
-   ```bash
-   flyctl apps create <your-app-name>
-   ```
-
-3. Update `fly.toml` and replace the placeholder `app` value (`golang-generic-placeholder`) with `<your-app-name>`.
-4. Generate a Fly.io access token and add it to your repository secrets as `FLY_API_TOKEN`:
-
-   ```bash
-   flyctl auth token
-   ```
-
-5. Add your Fly.io application name as the `FLY_APP_NAME` repository secret.
-6. Commit and push the changes (including the updated `fly.toml`) to GitHub.
-
-Every push to the `main` branch (or a manual “Run workflow” dispatch) will now:
-
-- check out the repository,
-- run `go test ./...`, and
-- deploy the latest version of the service to Fly.io using the Docker image defined in `Dockerfile`.
-
-If you prefer to deploy manually, you can run the same `flyctl deploy` command locally after logging in with `flyctl auth login`.
-
-### Container image
-
-The included `Dockerfile` builds a minimal Linux container image for the service. To build and run it locally:
-
-```bash
-docker build -t golang-generic .
-docker run --rm -p 8080:8080 golang-generic
-```
->>>>>>> 0b77cef6
+This environment cannot host public services, but the resulting image can be deployed to any container platform or your own infrastructure.